--- conflicted
+++ resolved
@@ -5,56 +5,6 @@
 We need your feedback to make this toolkit better before its full release. As a beta tester, you'll help us identify what works well and what needs improvement in the user experience. 
 
 ## What is this toolkit?
-<<<<<<< HEAD
-
-The AsciiDoc DITA Toolkit (`adt`) helps you prepare your AsciiDoc files for eventual migration to DITA. It finds and fixes syntax issues so the migration goes smoothly. It automates as much of the work as possible, but prompts you when it needs your input.
-
-When `adt` is released, you'll typically create a new working branch in your repo, run the command line tool, and respond to the prompts. When finished, you'll review and make any additional edits to your files before committing and pushing them.
-
-**How the ContentType plugin works:**
-
-1. **Scans files** - Identifies AsciiDoc files that need content type analysis
-2. **Converts deprecated attributes** - Updates old format attributes (`:_content-type:`, `:_module-type:`) to current standards
-3. **Auto-detects from filename** - Analyzes filename prefixes (`proc_`, `con_`, `assembly_`, etc.) to determine content type
-4. **Smart content analysis** - Examines file content patterns (headings, structure, keywords) to suggest appropriate content type
-5. **Interactive prompts** - When auto-detection fails, guides you through manual content type selection
-
-## 📅 Beta Timeline
-
-- **Beta period**: 1 week (ends on Friday July 11 2025)
-- 
-## 📋 Quick Start
-
-1. [Install the beta](#-installation) 
-2. [Get test files](#-accessing-test-files)
-3. [Test the new features](#-testing-the-contenttype-plugin)
-4. [Report feedback](#-providing-feedback)
-
-## 📦 Installation
-
-Install the beta version via PyPI:
-
-```bash
-pip install asciidoc-dita-toolkit==0.1.9b2
-adt --version
-```
-
-> **💡 Need to upgrade or having issues?** See [Upgrading and Troubleshooting](#-upgrading-and-troubleshooting)
-
-## 📁 Unpacking the Test Files
-
-Custom `*.adoc` files are included with the PyPI package for testing:
-
-```bash
-# Create a dedicated test directory and copy test files there
-mkdir ~/adt-beta-test
-cd ~/adt-beta-test
-adt-test-files copy ./test_files
-cd test_files
-
-# You're ready to test!
-```
-=======
 
 The AsciiDoc DITA Toolkit (`adt`) helps you prepare your AsciiDoc files for eventual migration to DITA. It finds and fixes syntax issues so the migration goes smoothly. It automates as much of the work as possible, but prompts you when it needs your input.
 
@@ -85,7 +35,6 @@
 ```
 
 > **💡 Need to upgrade or having issues?** See [Upgrading and Troubleshooting](#-upgrading-and-troubleshooting)
->>>>>>> fbfe2341
 
 > **💡 Reset test files:** The toolkit modifies files during testing. To get fresh test files for another round, simply copy them again: `adt-test-files copy ./test_files_fresh`
 
@@ -102,17 +51,10 @@
 
 # Process directory (recursive by default, auto-detected)
 adt ContentType DIR
-<<<<<<< HEAD
 
 # Process directory non-recursively  
 adt ContentType DIR -nr
 
-=======
-
-# Process directory non-recursively  
-adt ContentType DIR -nr
-
->>>>>>> fbfe2341
 # Process current directory (default, recursive)
 adt ContentType .
 ```
@@ -137,11 +79,7 @@
 adt ContentType .
 
 # Start with a fresh set of files after directory processing (files have been modified)
-<<<<<<< HEAD
-cd test_files_2
-=======
 cd ../test_files_2
->>>>>>> fbfe2341
 
 # 4. Test interactive prompts (select option 1-7 when prompted)
 adt ContentType ignore_comments.adoc
@@ -152,21 +90,14 @@
 # 6. Test smart content type analysis
 adt ContentType installing_docker.adoc
 
-<<<<<<< HEAD
-# 7. If you want another set of test files to play with
-cd test_files_3
-=======
 # 7. Optional: If you want another set of test files to play with
 cd ../test_files_3
->>>>>>> fbfe2341
 ```
 
 ## 📝 Providing Feedback
 
 Please share your thoughts with us by
 [creating a beta testing feedback issue in GitHub](https://github.com/rolfedh/asciidoc-dita-toolkit/issues/new?template=beta-testing-feedback.md).
-<<<<<<< HEAD
-
 We especially appreciate your feedback on:
 
 1. **Interactive prompts** - Are the content type options clear?
@@ -216,58 +147,6 @@
 
 ### Files Already Correct
 
-=======
-
-We especially appreciate your feedback on:
-
-1. **Interactive prompts** - Are the content type options clear?
-2. **Filename auto-detection** - Does it correctly identify content types from filename prefixes?
-3. **Deprecated attribute conversion** - Are conversions accurate?
-4. **Visual feedback** - Is the colored output helpful?
-5. **Real-world content** - Performance and accuracy on your actual files?
-
-**Thank you for testing the AsciiDoc DITA Toolkit!** 🎉
-
-----
-**You can stop here. The remaining content is optional.**
-----
-
-## 📋 Understanding Test Files
-
-The test files cover all ContentType plugin scenarios:
-
-### Files Requiring Fixes
-
-| File | Issue | Expected Behavior |
-|------|-------|------------------|
-| `missing_content_type.adoc` | No content type attribute | Interactive prompt to select type |
-| `empty_content_type.adoc` | Empty `:_mod-docs-content-type:` | Interactive prompt to select type |
-| `commented_content_type.adoc` | Only commented-out content type | Interactive prompt to select type |
-| `deprecated_test.adoc` | Uses `:_content-type: CONCEPT` | Auto-converts to `:_mod-docs-content-type: CONCEPT` |
-| `proc_test.adoc` | Uses `:_module-type: REFERENCE` | Auto-converts to `:_mod-docs-content-type: REFERENCE` |
-
-### Files with Auto-Detection
-
-| File | Filename Pattern | Expected Auto-Detection |
-|------|------------------|------------------------|
-| `assembly_example.adoc` | `assembly_` prefix | Adds `:_mod-docs-content-type: ASSEMBLY` |
-| `proc_example.adoc` | `proc_` prefix | Adds `:_mod-docs-content-type: PROCEDURE` |
-| `con_example.adoc` | `con_` prefix | Adds `:_mod-docs-content-type: CONCEPT` |
-| `ref_example.adoc` | `ref_` prefix | Adds `:_mod-docs-content-type: REFERENCE` |
-| `snip_example.adoc` | `snip_` prefix | Adds `:_mod-docs-content-type: SNIPPET` |
-
-### Smart Analysis Test Files
-
-| File | Analysis Target | Expected Smart Detection |
-|------|----------------|-------------------------|
-| `installing_docker.adoc` | Gerund title + procedure patterns | Should suggest PROCEDURE |
-| `docker_commands.adoc` | Reference indicators | Should suggest REFERENCE |
-| `what_is_containerization.adoc` | Concept indicators | Should suggest CONCEPT |
-| `docker_guide_assembly.adoc` | Assembly patterns | Should suggest ASSEMBLY |
-
-### Files Already Correct
-
->>>>>>> fbfe2341
 | File | Reason |
 |------|--------|
 | `correct_procedure.adoc` | Has valid `:_mod-docs-content-type: PROCEDURE` |
