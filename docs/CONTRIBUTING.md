--- conflicted
+++ resolved
@@ -22,11 +22,7 @@
    cd asciidoc-dita-toolkit
    ```
 
-<<<<<<< HEAD
-2. **(Optional) Set up a virtual environment**
-=======
 2. **(Recommended) Set up a virtual environment**
->>>>>>> dd63a60a
 
    ```sh
    python3 -m venv .venv
@@ -34,11 +30,7 @@
    python3 -m pip install -r requirements.txt
    ```
 
-<<<<<<< HEAD
-3. **Install in editable mode for development**
-=======
 3. **Install your local code in editable mode for development. This way, changes you make to the code are immediately reflected without reinstalling.**
->>>>>>> dd63a60a
 
    ```sh
    python3 -m pip install -e .
@@ -103,11 +95,7 @@
 
 ## Troubleshooting if the tagging gets ahead of the version
 
-<<<<<<< HEAD
-   ```
-=======
    ```sh
->>>>>>> dd63a60a
    git tag -d v0.1.3
    git tag v0.1.3
    git push --force origin v0.1.3
@@ -143,7 +131,6 @@
 
 - Modern Python and robust testing practices
 - Improve publishing workflows for AsciiDoc and DITA
-<<<<<<< HEAD
 - Active review and maintenance
 
 ## Pre-commit Hooks for Code Quality
@@ -189,7 +176,4 @@
 
 If any check fails, the commit will be blocked until the issue is fixed. Black and isort will auto-format your code; just re-stage the changes and commit again.
 
-See `.pre-commit-config.yaml` for details.
-=======
-- Active review and maintenance
->>>>>>> dd63a60a
+See `.pre-commit-config.yaml` for details.